import locale

from django import template
from django.conf import settings

register = template.Library()

@register.filter(name='currency')
def currency(value):
    """
    Return value converted to a locale currency
    """
    try:
        locale.setlocale(locale.LC_ALL, settings.LOCALE)
    except AttributeError:
        locale.setlocale(locale.LC_ALL, '')

    # We allow the currency symbol to be overridden
    symbol = getattr(settings, 'CURRENCY_SYMBOL', None)

    try:
        if symbol:
            # And we allow the currency format to be overriden too
            format = getattr(settings, 'CURRENCY_FORMAT', u"%(currency_symbol)s%(value_localized)s")
            return format % {'currency_symbol':symbol, 'value_localized':locale.format("%.2f", value, grouping=True)}
        else:
            c = locale.currency(value, symbol=True, grouping=True)
            return unicode(c, 'utf8')
    except TypeError:
<<<<<<< HEAD
        return '' 
=======
        return ''
>>>>>>> 5974a3a1
<|MERGE_RESOLUTION|>--- conflicted
+++ resolved
@@ -27,8 +27,4 @@
             c = locale.currency(value, symbol=True, grouping=True)
             return unicode(c, 'utf8')
     except TypeError:
-<<<<<<< HEAD
         return '' 
-=======
-        return ''
->>>>>>> 5974a3a1
