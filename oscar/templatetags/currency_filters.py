--- conflicted
+++ resolved
@@ -13,25 +13,6 @@
     Format decimal value as currency
     """
     try:
-<<<<<<< HEAD
-        locale.setlocale(locale.LC_ALL, settings.LOCALE)
-    except AttributeError:
-        locale.setlocale(locale.LC_ALL, '')
-
-    # We allow the currency symbol to be overridden
-    symbol = getattr(settings, 'CURRENCY_SYMBOL', None)
-
-    try:
-        if symbol:
-            # And we allow the currency format to be overriden too
-            format = getattr(settings, 'CURRENCY_FORMAT', u"%(currency_symbol)s%(value_localized)s")
-            return format % {'currency_symbol':symbol, 'value_localized':locale.format("%.2f", value, grouping=True)}
-        else:
-            c = locale.currency(value, symbol=True, grouping=True)
-            return unicode(c, 'utf8')
-    except TypeError:
-        return '' 
-=======
         value = D(value)
     except (TypeError, InvalidOperation):
         return u""
@@ -43,5 +24,4 @@
     locale = getattr(settings, 'OSCAR_CURRENCY_LOCALE', None)
     if locale:
         kwargs['locale'] = locale
-    return format_currency(value, **kwargs)
->>>>>>> 8977be5c
+    return format_currency(value, **kwargs)