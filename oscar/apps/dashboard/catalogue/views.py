from django.views import generic
from django.db.models import get_model
from django.http import HttpResponseRedirect
from django.contrib import messages
from django.core.urlresolvers import reverse
from django.utils.translation import ugettext_lazy as _

from oscar.apps.dashboard.catalogue import forms
from oscar.core.loading import get_classes

ProductSearchForm, ProductForm, CategoryForm, StockRecordForm, StockAlertSearchForm, ProductCategoryFormSet, ProductImageFormSet = get_classes(
    'dashboard.catalogue.forms', ('ProductSearchForm', 'ProductForm', 'CategoryForm', 'StockRecordForm',
                                  'StockAlertSearchForm',
                                  'ProductCategoryFormSet',
                                  'ProductImageFormSet'))
Product = get_model('catalogue', 'Product')
Category = get_model('catalogue', 'Category')
ProductCategory = get_model('catalogue', 'ProductCategory')
ProductClass = get_model('catalogue', 'ProductClass')
StockRecord = get_model('partner', 'StockRecord')
StockAlert = get_model('partner', 'StockAlert')


class ProductListView(generic.ListView):
    template_name = 'dashboard/catalogue/product_list.html'
    model = Product
    context_object_name = 'products'
    form_class = ProductSearchForm
    description_template = _(u'Products %(upc_filter)s %(title_filter)s')
    paginate_by = 20

    def get_context_data(self, **kwargs):
        ctx = super(ProductListView, self).get_context_data(**kwargs)
        ctx['product_classes'] = ProductClass.objects.all()
        ctx['form'] = self.form
        ctx['queryset_description'] = self.description
        return ctx

    def get_queryset(self):
        """
        Build the queryset for this list and also update the title that
        describes the queryset
        """
        description_ctx = {'upc_filter': '',
                           'title_filter': ''}
        queryset = self.model.objects.all().order_by('-date_created').prefetch_related(
            'product_class', 'stockrecord__partner')
        self.form = self.form_class(self.request.GET)
        if not self.form.is_valid():
            self.description = self.description_template % description_ctx
            return queryset

        data = self.form.cleaned_data

        if data['upc']:
            queryset = queryset.filter(upc__iexact=data['upc'])
            description_ctx['upc_filter'] = _(" including an item with UPC '%s'") % data['upc']

        if data['title']:
            queryset = queryset.filter(title__icontains=data['title']).distinct()
            description_ctx['title_filter'] = _(" including an item with title matching '%s'") % data['title']

        self.description = self.description_template % description_ctx
        return queryset


class ProductCreateRedirectView(generic.RedirectView):

    def get_redirect_url(self, **kwargs):
        product_class_id = self.request.GET.get('product_class', None)
        if not product_class_id or not product_class_id.isdigit():
            messages.error(self.request, _("Please choose a product class"))
            return reverse('dashboard:catalogue-product-list')
        try:
            product_class = ProductClass.objects.get(id=product_class_id)
        except ProductClass.DoesNotExist:
            messages.error(self.request, _("Please choose a product class"))
            return reverse('dashboard:catalogue-product-list')
        else:
            return reverse('dashboard:catalogue-product-create',
                           kwargs={'product_class_id': product_class.id})


class ProductCreateView(generic.CreateView):
    template_name = 'dashboard/catalogue/product_update.html'
    model = Product
    context_object_name = 'product'
    form_class = ProductForm

    def get_context_data(self, **kwargs):
        ctx = super(ProductCreateView, self).get_context_data(**kwargs)
        pclass = self.get_product_class()
        if 'stockrecord_form' not in ctx:
            ctx['stockrecord_form'] = StockRecordForm(pclass)
        if 'category_formset' not in ctx:
            ctx['category_formset'] = ProductCategoryFormSet()
        if 'image_formset' not in ctx:
            ctx['image_formset'] = ProductImageFormSet()
        ctx['title'] = _('Create new %s product') % pclass.name
        ctx['product_class'] = pclass
        return ctx

    def get_product_class(self):
        return ProductClass.objects.get(id=self.kwargs['product_class_id'])

    def get_form_kwargs(self):
        kwargs = super(ProductCreateView, self).get_form_kwargs()
        kwargs['product_class'] = self.get_product_class()
        return kwargs

    def is_stockrecord_submitted(self):
        return len(self.request.POST.get('partner', '')) > 0

    def get_stockrecord_form(self):
        pclass = self.get_product_class()
        if self.is_stockrecord_submitted():
            return StockRecordForm(pclass, self.request.POST)

        return StockRecordForm(pclass)

    def form_invalid(self, form):
        category_formset = ProductCategoryFormSet(self.request.POST)
        image_formset = ProductImageFormSet(self.request.POST, self.request.FILES)

        messages.error(self.request,
                       _("Your submitted data was not valid - please "
                         "correct the below errors"))
        ctx = self.get_context_data(form=form,
                                    stockrecord_form=self.get_stockrecord_form(),
                                    category_formset=category_formset,
                                    image_formset=image_formset)
        return self.render_to_response(ctx)

    def form_valid(self, form):
        product = form.save()
        category_formset = ProductCategoryFormSet(self.request.POST,
                                                  instance=product)
        image_formset = ProductImageFormSet(self.request.POST,
                                            self.request.FILES,
                                            instance=product)

        stockrecord_form = self.get_stockrecord_form()

        if self.is_stockrecord_submitted():
            is_valid = all([stockrecord_form.is_valid(),
                            category_formset.is_valid(),
                            image_formset.is_valid()])
        else:
            is_valid = all([category_formset.is_valid(),
                            image_formset.is_valid()])
        if is_valid:
            if self.is_stockrecord_submitted():
                # Save stock record
                stockrecord = stockrecord_form.save(commit=False)
                stockrecord.product = product
                stockrecord.save()
            # Save formsets
            category_formset.save()
            image_formset.save()
            return HttpResponseRedirect(self.get_success_url(product))

        messages.error(self.request,
                       _("Your submitted data was not valid - please "
                         "correct the below errors"))

        # Delete product as its relations were not valid
        product.delete()
        ctx = self.get_context_data(form=form,
                                    stockrecord_form=stockrecord_form,
                                    category_formset=category_formset,
                                    image_formset=image_formset)
        return self.render_to_response(ctx)

    def get_success_url(self, product):
        messages.success(self.request, _("Created product '%s'") % product.title)
        return reverse('dashboard:catalogue-product-list')


class ProductUpdateView(generic.UpdateView):
    template_name = 'dashboard/catalogue/product_update.html'
    model = Product
    context_object_name = 'product'
    form_class = ProductForm

    def get_context_data(self, **kwargs):
        ctx = super(ProductUpdateView, self).get_context_data(**kwargs)
        if 'stockrecord_form' not in ctx:
            ctx['stockrecord_form'] = self.get_stockrecord_form()
        if 'category_formset' not in ctx:
            ctx['category_formset'] = ProductCategoryFormSet(instance=self.object)
        if 'image_formset' not in ctx:
            ctx['image_formset'] = ProductImageFormSet(instance=self.object)
        ctx['title'] = _('Update product')
        return ctx

    def get_form_kwargs(self):
        kwargs = super(ProductUpdateView, self).get_form_kwargs()
        kwargs['product_class'] = self.object.product_class
        return kwargs

    def is_stockrecord_submitted(self):
        return len(self.request.POST.get('partner', '')) > 0

    def get_stockrecord_form(self):
        """
        Get the the ``StockRecordForm`` prepopulated with POST
        data if available. If the product in this view has a
        stock record it will be passed into the form as
        ``instance``.
        """
        stockrecord = None
        if self.object.has_stockrecord:
            stockrecord = self.object.stockrecord
<<<<<<< HEAD
            
        if not self.is_stockrecord_submitted():
            return StockRecordForm(self.object.product_class, instance=stockrecord)

=======
        if not self.is_stockrecord_submitted():
            return StockRecordForm(self.object.product_class,
                                   instance=stockrecord)
>>>>>>> d9a7029a
        return StockRecordForm(
            self.object.product_class,
            self.request.POST,
            instance=stockrecord)

    def form_invalid(self, form):
        stockrecord_form = self.get_stockrecord_form()

        category_formset = ProductCategoryFormSet(self.request.POST,
                                                  instance=self.object)
        image_formset = ProductImageFormSet(self.request.POST,
                                            self.request.FILES,
                                            instance=self.object)
        ctx = self.get_context_data(form=form,
                                    stockrecord_form=stockrecord_form,
                                    category_formset=category_formset,
                                    image_formset=image_formset)
        return self.render_to_response(ctx)

    def form_valid(self, form):
        stockrecord_form = self.get_stockrecord_form()

        category_formset = ProductCategoryFormSet(self.request.POST,
                                                  instance=self.object)
        image_formset = ProductImageFormSet(self.request.POST,
                                            self.request.FILES,
                                            instance=self.object)
        if self.is_stockrecord_submitted():
            is_valid = all([stockrecord_form.is_valid(),
                            category_formset.is_valid(),
                            image_formset.is_valid()])
        else:
            is_valid = all([category_formset.is_valid(),
                            image_formset.is_valid()])

        if is_valid:
            form.save()
            if self.is_stockrecord_submitted():
                stockrecord = stockrecord_form.save()
                stockrecord.product = self.object
                stockrecord.save()
            category_formset.save()
            image_formset.save()
            return HttpResponseRedirect(self.get_success_url())

        ctx = self.get_context_data(form=form,
                                    stockrecord_form=stockrecord_form,
                                    category_formset=category_formset,
                                    image_formset=image_formset)
        return self.render_to_response(ctx)

    def get_success_url(self):
        messages.success(self.request, _("Updated product '%s'") %
                         self.object.title)
        return reverse('dashboard:catalogue-product-list')


class StockAlertListView(generic.ListView):
    template_name = 'dashboard/catalogue/stockalert_list.html'
    model = StockAlert
    context_object_name = 'alerts'
    paginate_by = 20

    def get_context_data(self, **kwargs):
        ctx = super(StockAlertListView, self).get_context_data(**kwargs)
        ctx['form'] = self.form
        ctx['description'] = self.description
        return ctx

    def get_queryset(self):
        queryset = super(StockAlertListView, self).get_queryset()
        if 'status' in self.request.GET:
            self.form = StockAlertSearchForm(self.request.GET)
            if self.form.is_valid():
                status = self.form.cleaned_data['status']
                self.description = _('Alerts with status "%s"') % status
                return queryset.filter(status=status)
        else:
            self.description = _('All alerts')
            self.form = StockAlertSearchForm()
        return queryset


class CategoryListView(generic.TemplateView):
    template_name = 'dashboard/catalogue/category_list.html'

    def get_context_data(self, *args, **kwargs):
        ctx = super(CategoryListView, self).get_context_data(*args, **kwargs)
        ctx['child_categories'] = Category.get_root_nodes()
        return ctx


class CategoryDetailListView(generic.DetailView):
    template_name = 'dashboard/catalogue/category_list.html'
    model = Category
    context_object_name = 'category'

    def get_context_data(self, *args, **kwargs):
        ctx = super(CategoryDetailListView, self).get_context_data(*args, **kwargs)
        ctx['child_categories'] = self.object.get_children()
        ctx['ancestors'] = self.object.get_ancestors()
        return ctx


class CategoryListMixin(object):

    def get_success_url(self):
        parent = self.object.get_parent()
        if parent is None:
            return reverse("dashboard:catalogue-category-list")
        else:
            return reverse("dashboard:catalogue-category-detail-list",
                            args=(parent.pk,))


class CategoryCreateView(CategoryListMixin, generic.CreateView):
    template_name = 'dashboard/catalogue/category_form.html'
    model = Category
    form_class = CategoryForm

    def get_context_data(self, **kwargs):
        ctx = super(CategoryCreateView, self).get_context_data(**kwargs)
        ctx['title'] = "Add a new category"
        return ctx

    def get_success_url(self):
        messages.info(self.request, "Category created successfully")
        return super(CategoryCreateView, self).get_success_url()


class CategoryUpdateView(CategoryListMixin, generic.UpdateView):
    template_name = 'dashboard/catalogue/category_form.html'
    model = Category
    form_class = CategoryForm

    def get_context_data(self, **kwargs):
        ctx = super(CategoryUpdateView, self).get_context_data(**kwargs)
        ctx['title'] = "Update category '%s'" % self.object.name
        return ctx

    def get_success_url(self):
        messages.info(self.request, "Category updated successfully")
        return super(CategoryUpdateView, self).get_success_url()


class CategoryDeleteView(CategoryListMixin, generic.DeleteView):
    template_name = 'dashboard/catalogue/category_delete.html'
    model = Category

    def get_context_data(self, *args, **kwargs):
        ctx = super(CategoryDeleteView, self).get_context_data(*args, **kwargs)
        ctx['parent'] = self.object.get_parent()
        return ctx

    def get_success_url(self):
        messages.info(self.request, "Category deleted successfully")
        return super(CategoryDeleteView, self).get_success_url()<|MERGE_RESOLUTION|>--- conflicted
+++ resolved
@@ -211,16 +211,9 @@
         stockrecord = None
         if self.object.has_stockrecord:
             stockrecord = self.object.stockrecord
-<<<<<<< HEAD
-            
-        if not self.is_stockrecord_submitted():
-            return StockRecordForm(self.object.product_class, instance=stockrecord)
-
-=======
         if not self.is_stockrecord_submitted():
             return StockRecordForm(self.object.product_class,
                                    instance=stockrecord)
->>>>>>> d9a7029a
         return StockRecordForm(
             self.object.product_class,
             self.request.POST,
@@ -291,17 +284,16 @@
         return ctx
 
     def get_queryset(self):
-        queryset = super(StockAlertListView, self).get_queryset()
         if 'status' in self.request.GET:
             self.form = StockAlertSearchForm(self.request.GET)
             if self.form.is_valid():
                 status = self.form.cleaned_data['status']
                 self.description = _('Alerts with status "%s"') % status
-                return queryset.filter(status=status)
+                return self.model.objects.filter(status=status)
         else:
             self.description = _('All alerts')
             self.form = StockAlertSearchForm()
-        return queryset
+        return self.model.objects.all()
 
 
 class CategoryListView(generic.TemplateView):
