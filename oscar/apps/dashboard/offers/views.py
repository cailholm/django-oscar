--- conflicted
+++ resolved
@@ -1,11 +1,7 @@
 import datetime
 
-<<<<<<< HEAD
-from django.views.generic import (ListView, FormView, DeleteView, CreateView, UpdateView)
-=======
 from django.views.generic import (ListView, FormView, DeleteView,
                                   CreateView, UpdateView)
->>>>>>> 52f67e57
 from django.db.models.loading import get_model
 from django.core.urlresolvers import reverse
 from django.contrib import messages
