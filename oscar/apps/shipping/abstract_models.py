--- conflicted
+++ resolved
@@ -92,19 +92,12 @@
     # The attribute code to use to look up the weight of a product
     weight_attribute = 'weight'
 
-<<<<<<< HEAD
-    # The default weight to use (in kg) when a product doesn't have a weight
-=======
     # The default weight to use (in kg) when a product doesn't have a weight
->>>>>>> 2d2e3d66
     # attribute.
     default_weight = models.DecimalField(
         _("Default Weight"), decimal_places=3, max_digits=12,
         default=D('0.000'),
-<<<<<<< HEAD
-=======
         validators=[MinValueValidator(D('0.00'))],
->>>>>>> 2d2e3d66
         help_text=_("Default product weight in kg when no weight attribute "
                     "is defined"))
 
