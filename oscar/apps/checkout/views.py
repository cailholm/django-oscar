--- conflicted
+++ resolved
@@ -1,7 +1,5 @@
 from decimal import Decimal
 import logging
-
-from django.views.generic import TemplateView
 
 from django.conf import settings
 from django.http import HttpResponse, Http404, HttpResponseRedirect, HttpResponseBadRequest
@@ -38,18 +36,12 @@
     template_name = 'oscar/checkout/gateway.html'
     
     def get(self, request, *args, **kwargs):
-<<<<<<< HEAD
-        if request.user.is_authenticated():
-            return HttpResponseRedirect(reverse('oscar-checkout-shipping-address'))
-        return super(IndexView, self).get(request, *args, **kwargs)  
-=======
         if self.request.user.is_authenticated():
             return HttpResponseRedirect(reverse('oscar-checkout-shipping-address'))
         return super(IndexView, self).get(request, *args, **kwargs)
     
     def get_context_data(self, **kwargs):
         return {'is_anon_checkout_allowed': getattr(settings, 'OSCAR_ALLOW_ANON_CHECKOUT', False)}
->>>>>>> f801e5d0
 
 
 class ShippingAddressView(CheckoutView):
