from itertools import chain
from datetime import datetime, date
import logging
import os
import warnings

from django.conf import settings
from django.contrib.staticfiles.finders import find
from django.core.exceptions import ObjectDoesNotExist, ValidationError, ImproperlyConfigured
from django.core.validators import RegexValidator
from django.db import models
from django.db.models import Sum, Count, get_model
from django.utils.translation import ugettext_lazy as _
from treebeard.mp_tree import MP_Node

from oscar.core.utils import slugify
from oscar.core.loading import get_class

BrowsableProductManager = get_class(
    'catalogue.managers', 'BrowsableProductManager')


class AbstractProductClass(models.Model):
    """
    Used for defining options and attributes for a subset of products.
    E.g. Books, DVDs and Toys. A product can only belong to one product class.

    At least one product class must be created when setting up a new
    Oscar deployment.

    Not necessarily equivalent to top-level categories but usually will be.
    """
    name = models.CharField(_('Name'), max_length=128)
    slug = models.SlugField(_('Slug'), max_length=128, unique=True)

    #: Some product type don't require shipping (eg digital products) - we use
    #: this field to take some shortcuts in the checkout.
    requires_shipping = models.BooleanField(_("Requires shipping?"),
                                            default=True)

    #: Digital products generally don't require their stock levels to be
    #: tracked.
    track_stock = models.BooleanField(_("Track stock levels?"), default=True)

    #: These are the options (set by the user when they add to basket) for this
    #: item class.  For instance, a product class of "SMS message" would always
    #: require a message to be specified before it could be bought.
    options = models.ManyToManyField('catalogue.Option', blank=True,
                                     verbose_name=_("Options"))

    class Meta:
        abstract = True
        ordering = ['name']
        verbose_name = _("Product Class")
        verbose_name_plural = _("Product Classes")

    def save(self, *args, **kwargs):
        if not self.slug:
            self.slug = slugify(self.name)
        return super(AbstractProductClass, self).save(*args, **kwargs)

    def __unicode__(self):
        return self.name


class AbstractCategory(MP_Node):
    """
    A product category.

    Uses django-treebeard.
    """
    name = models.CharField(_('Name'), max_length=255, db_index=True)
    description = models.TextField(_('Description'), blank=True, null=True)
    image = models.ImageField(_('Image'), upload_to='categories', blank=True,
                              null=True, max_length=255)
    slug = models.SlugField(_('Slug'), max_length=255, db_index=True,
                            editable=False)
    full_name = models.CharField(_('Full Name'), max_length=255,
                                 db_index=True, editable=False)

    _slug_separator = '/'
    _full_name_separator = ' > '

    def __unicode__(self):
        return self.full_name

    def update_slug(self, commit=True):
        """
        Updates the instance's slug. Use update_children_slugs for updating
        the rest of the tree.
        """
        parent = self.get_parent()
        slug = slugify(self.name)
        # If category has a parent, includes the parents slug in this one
        if parent:
            self.slug = '%s%s%s' % (
                parent.slug, self._slug_separator, slug)
            self.full_name = '%s%s%s' % (
                parent.full_name, self._full_name_separator, self.name)
        else:
            self.slug = slug
            self.full_name = self.name
        if commit:
            self.save()

    def update_children_slugs(self):
        for child in self.get_children():
            child.update_slug()
            child.update_children_slugs()

    def save(self, update_slugs=True, *args, **kwargs):
        if update_slugs:
            self.update_slug(commit=False)

        # Enforce slug uniqueness here as MySQL can't handle a unique index on
        # the slug field
        try:
            match = self.__class__.objects.get(slug=self.slug)
        except self.__class__.DoesNotExist:
            pass
        else:
            if match.id != self.id:
                raise ValidationError(
                    _("A category with slug '%(slug)s' already exists") % {
                        'slug': self.slug})

        super(AbstractCategory, self).save(*args, **kwargs)
        self.update_children_slugs()

    def move(self, target, pos=None):
        """
        Moves the current node and all its descendants to a new position
        relative to another node.

        See https://tabo.pe/projects/django-treebeard/docs/1.61/api.html#treebeard.models.Node.move
        """
        super(AbstractCategory, self).move(target, pos)

        # We need to reload self as 'move' doesn't update the current instance,
        # then we iterate over the subtree and call save which automatically
        # updates slugs.
        reloaded_self = self.__class__.objects.get(pk=self.pk)
        reloaded_self.update_slug()
        reloaded_self.update_children_slugs()

    def get_ancestors(self, include_self=True):
        ancestors = list(super(AbstractCategory, self).get_ancestors())
        if include_self:
            ancestors.append(self)
        return ancestors

    @models.permalink
    def get_absolute_url(self):
        return ('catalogue:category', (),
                {'category_slug': self.slug, 'pk': self.pk})

    class Meta:
        abstract = True
        ordering = ['full_name']
        verbose_name = _('Category')
        verbose_name_plural = _('Categories')

    def has_children(self):
        return self.get_num_children() > 0

    def get_num_children(self):
        return self.get_children().count()


class AbstractProductCategory(models.Model):
    """
    Joining model between products and categories.
    """
    product = models.ForeignKey('catalogue.Product', verbose_name=_("Product"))
    category = models.ForeignKey('catalogue.Category',
                                 verbose_name=_("Category"))
    is_canonical = models.BooleanField(_('Is Cannonical'), default=False,
                                       db_index=True)

    class Meta:
        abstract = True
        ordering = ['-is_canonical']
        verbose_name = _('Product Category')
        verbose_name_plural = _('Product Categories')

    def __unicode__(self):
        return u"<productcategory for product '%s'>" % self.product


class AbstractContributorRole(models.Model):
    """
    A role that may be performed by a contributor to a product, eg Author,
    Actor, Director.
    """
    name = models.CharField(_('Name'), max_length=50)
    name_plural = models.CharField(_('Name Plural'), max_length=50)
    slug = models.SlugField()

    def __unicode__(self):
        return self.name

    class Meta:
        abstract = True
        verbose_name = _('Contributor Role')
        verbose_name_plural = _('Contributor Roles')

    def save(self, *args, **kwargs):
        if not self.slug:
            self.slug = slugify(self.name)
        super(AbstractContributorRole, self).save(*args, **kwargs)


class AbstractContributor(models.Model):
    """
    Represents a person or business that has contributed to a product in some
    way. eg an author.
    """
    name = models.CharField(_("Name"), max_length=255)
    slug = models.SlugField(_("Slug"), max_length=255, unique=False)

    def __unicode__(self):
        return self.name

    class Meta:
        abstract = True
        verbose_name = _('Contributor')
        verbose_name_plural = _('Contributors')

    def save(self, *args, **kwargs):
        if not self.slug:
            self.slug = slugify(self.name)
        super(AbstractContributor, self).save(*args, **kwargs)


class AbstractProductContributor(models.Model):
    product = models.ForeignKey('catalogue.Product', verbose_name=_("Product"))
    contributor = models.ForeignKey('catalogue.Contributor',
                                    verbose_name=_("Contributor"))
    role = models.ForeignKey('catalogue.ContributorRole', blank=True,
                             null=True, verbose_name=_("Contributor Role"))

    def __unicode__(self):
        return '%s <- %s - %s' % (self.product, self.role, self.contributor)

    class Meta:
        abstract = True
        verbose_name = _('Product Contributor')
        verbose_name_plural = _('Product Contributors')


class AbstractProduct(models.Model):
    """
    The base product object

    If an item has no parent, then it is the "canonical" or abstract version
    of a product which essentially represents a set of products.  If a
    product has a parent then it is a specific version of a catalogue.

    For example, a canonical product would have a title like "Green fleece"
    while its children would be "Green fleece - size L".
    """
    #: Universal product code
    upc = models.CharField(
        _("UPC"), max_length=64, blank=True, null=True, unique=True,
        help_text=_("Universal Product Code (UPC) is an identifier for "
                    "a product which is not specific to a particular "
                    " supplier. Eg an ISBN for a book."))

    # No canonical product should have a stock record as they cannot be bought.
    parent = models.ForeignKey(
        'self', null=True, blank=True, related_name='variants',
        verbose_name=_("Parent"),
        help_text=_("Only choose a parent product if this is a 'variant' of "
                    "a canonical catalogue.  For example if this is a size "
                    "4 of a particular t-shirt.  Leave blank if this is a "
                    "CANONICAL PRODUCT (ie there is only one version of this "
                    "product)."))

    # Title is mandatory for canonical products but optional for child products
    title = models.CharField(_('Title'), max_length=255, blank=True, null=True)
    slug = models.SlugField(_('Slug'), max_length=255, unique=False)
    description = models.TextField(_('Description'), blank=True, null=True)

    #: Use this field to indicate if the product is inactive or awaiting
    #: approval
    status = models.CharField(_('Status'), max_length=128, blank=True,
                              null=True, db_index=True)
    product_class = models.ForeignKey(
        'catalogue.ProductClass', verbose_name=_('Product Class'), null=True,
        related_name="products",
        help_text=_("""Choose what type of product this is"""))
    attributes = models.ManyToManyField(
        'catalogue.ProductAttribute',
        through='ProductAttributeValue',
        verbose_name=_("Attributes"),
        help_text=_("A product attribute is something that this product MUST "
                    "have, such as a size, as specified by its class"))
    product_options = models.ManyToManyField(
        'catalogue.Option', blank=True, verbose_name=_("Product Options"),
        help_text=_("Options are values that can be associated with a item "
                    "when it is added to a customer's basket.  This could be "
                    "something like a personalised message to be printed on "
                    "a T-shirt."))

    related_products = models.ManyToManyField(
        'catalogue.Product', related_name='relations', blank=True,
        verbose_name=_("Related Products"),
        help_text=_("Related items are things like different formats of the "
                    "same book.  Grouping them together allows better linking "
                    "betwen products on the site."))

    recommended_products = models.ManyToManyField(
        'catalogue.Product', through='ProductRecommendation', blank=True,
        verbose_name=_("Recommended Products"))

    # Product score - used by analytics app
    score = models.FloatField(_('Score'), default=0.00, db_index=True)
    # Denormalised product rating - used by reviews app.
    # Product has no ratings if rating is None
    rating = models.FloatField(_('Rating'), null=True, editable=False)

    date_created = models.DateTimeField(_("Date Created"), auto_now_add=True)

    # This field is used by Haystack to reindex search
    date_updated = models.DateTimeField(_("Date Updated"), auto_now=True,
                                        db_index=True)

    categories = models.ManyToManyField(
        'catalogue.Category', through='ProductCategory',
        verbose_name=_("Categories"))

    #: Determines if a product may be used in an offer. It is illegal to
    #: discount some types of product (e.g. ebooks) and this field helps
    #: merchants from avoiding discounting such products
    is_discountable = models.BooleanField(_("Is Discountable"), default=True)

    objects = models.Manager()
    browsable = BrowsableProductManager()

    class Meta:
        abstract = True
        ordering = ['-date_created']
        verbose_name = _('Product')
        verbose_name_plural = _('Products')

    def __init__(self, *args, **kwargs):
        super(AbstractProduct, self).__init__(*args, **kwargs)
        self.attr = ProductAttributesContainer(product=self)

    def __unicode__(self):
        if self.is_variant:
            return u"%s (%s)" % (self.get_title(), self.attribute_summary)
        return self.get_title()

    @models.permalink
    def get_absolute_url(self):
        u"""Return a product's absolute url"""
        return ('catalogue:detail', (), {
            'product_slug': self.slug,
            'pk': self.id})

    def save(self, *args, **kwargs):
        if self.is_top_level and not self.title:
            raise ValidationError(_("Canonical products must have a title"))
        if not self.slug:
            self.slug = slugify(self.get_title())

        # Validate attributes if necessary
        self.attr.validate_attributes()

        # Save product
        super(AbstractProduct, self).save(*args, **kwargs)

        # Finally, save attributes
        self.attr.save()

    # Properties

    @property
    def options(self):
        pclass = self.get_product_class()
        if pclass:
            return list(chain(self.product_options.all(),
                              self.get_product_class().options.all()))
        return self.product_options.all()

    @property
    def is_top_level(self):
        """
        Test if this product is a parent (who may or may not have children)
        """
        return self.parent_id is None

    @property
    def is_group(self):
        """
        Test if this is a top level product and has more than 0 variants
        """
        # use len() instead of count() in this specific instance
        # as variants are highly likely to be used after this
        # which reduces the amount of SQL queries required
        return self.is_top_level and len(self.variants.all()) > 0

    @property
    def is_variant(self):
        """Return True if a product is not a top level product"""
        return not self.is_top_level

    @property
    def is_shipping_required(self):
        return self.product_class.requires_shipping

    @property
    def has_stockrecords(self):
        return self.num_stockrecords > 0

    @property
    def num_stockrecords(self):
        return self.stockrecords.all().count()

    @property
    def attribute_summary(self):
        """
        Return a string of all of a product's attributes
        """
        pairs = []
        for value in self.attribute_values.select_related().all():
            pairs.append("%s: %s" % (value.attribute.name,
                                     value.value))
        return ", ".join(pairs)

    # Deprecated stockrecord methods

    @property
    def has_stockrecord(self):
        """
        Test if this product has a stock record
        """
        warnings.warn(("Product.has_stockrecord is deprecated in favour of "
                       "using the stockrecord template tag.  It will be "
                       "removed in v0.8"), DeprecationWarning)
        return self.num_stockrecords > 0

    @property
    def stockrecord(self):
        # This is the old way of fetching a stockrecord, when they were
        # one-to-one with a product.
        warnings.warn(("Product.stockrecord is deprecated in favour of "
                       "using the stockrecord template tag.  It will be "
                       "removed in v0.8"), DeprecationWarning)
        try:
            return self.stockrecords.all()[0]
        except IndexError:
            return None

    @property
    def is_available_to_buy(self):
        """
        Test whether this product is available to be purchased
        """
        warnings.warn(("Product.is_available_to_buy is deprecated in favour "
                       "of using the stockrecord template tag.  It will be "
                       "removed in v0.8"), DeprecationWarning)
        if self.is_group:
            # If any one of this product's variants is available, then we treat
            # this product as available.
            for variant in self.variants.select_related('stockrecord').all():
                if variant.is_available_to_buy:
                    return True
            return False
        if not self.get_product_class().track_stock:
            return True
        return self.has_stockrecord and self.stockrecord.is_available_to_buy

    def is_purchase_permitted(self, user, quantity):
        """
        Test whether this product can be bought by the passed user.
        """
        warnings.warn(("Product.is_purchase_permitted is deprecated in favour "
                       "of using a partner strategy.  It will be "
                       "removed in v0.8"), DeprecationWarning)
        if not self.has_stockrecords:
            return False, _("No stock available")
        return self.stockrecord.is_purchase_permitted(user, quantity, self)

    @property
    def min_variant_price_incl_tax(self):
        """
        Return minimum variant price including tax
        """
        return self._min_variant_price('price_incl_tax')

    @property
    def min_variant_price_excl_tax(self):
        """
        Return minimum variant price excluding tax
        """
        return self._min_variant_price('price_excl_tax')

    def _min_variant_price(self, property):
        """
        Return minimum variant price
        """
        prices = []
        for variant in self.variants.all():
            if variant.has_stockrecords:
                prices.append(getattr(variant.stockrecord, property))
        if not prices:
            return None
        prices.sort()
        return prices[0]

    # Wrappers

    def get_title(self):
        """
        Return a product's title or it's parent's title if it has no title
        """
        title = self.title
        if not title and self.parent_id:
            title = self.parent.title
        return title
    get_title.short_description = _("Title")

    def get_product_class(self):
        """
        Return a product's item class
        """
        if self.product_class:
            return self.product_class
        if self.parent and self.parent.product_class:
            return self.parent.product_class
        return None
    get_product_class.short_description = _("Product class")

    # Images

    def get_missing_image(self):
        """
        Returns a missing image object.
        """
        # This class should have a 'name' property so it mimics the Django file
        # field.
        return MissingProductImage()

    def primary_image(self):
        images = self.images.all()
        try:
            return images[0]
        except IndexError:
            # We return a dict with fields that mirror the key properties of
            # the ProductImage class so this missing image can be used
            # interchangably in templates.  Strategy pattern ftw!
            return {
                'original': self.get_missing_image(),
                'caption': '',
                'is_missing': True}

    # Updating methods

    def update_rating(self):
        """
        Recalculate rating field
        """
        self.rating = self.calculate_rating()
        self.save()
    update_rating.alters_data = True

    def calculate_rating(self):
        """
        Calculate rating value
        """
        result = self.reviews.filter(
            status=self.reviews.model.APPROVED
        ).aggregate(
            sum=Sum('score'), count=Count('id'))
        reviews_sum = result['sum'] or 0
        reviews_count = result['count'] or 0
        rating = None
        if reviews_count > 0:
            rating = float(reviews_sum) / reviews_count
        return rating

<<<<<<< HEAD
    def add_category_from_breadcrumbs(self, breadcrumb):
        from oscar.apps.catalogue.categories import create_from_breadcrumbs
        category = create_from_breadcrumbs(breadcrumb)

        temp = get_model('catalogue', 'ProductCategory')(
            category=category, product=self)
        temp.save()
    add_category_from_breadcrumbs.alters_data = True
=======
    def has_review_by(self, user):
        if user.is_anonymous():
            return False
        return self.reviews.filter(user=user).exists()
>>>>>>> 032e9302


class ProductRecommendation(models.Model):
    """
    'Through' model for product recommendations
    """
    primary = models.ForeignKey(
        'catalogue.Product', related_name='primary_recommendations',
        verbose_name=_("Primary Product"))
    recommendation = models.ForeignKey(
        'catalogue.Product', verbose_name=_("Recommended Product"))
    ranking = models.PositiveSmallIntegerField(_('Ranking'), default=0)

    class Meta:
        verbose_name = _('Product Recommendation')
        verbose_name_plural = _('Product Recomendations')


class ProductAttributesContainer(object):
    """
    Stolen liberally from django-eav, but simplified to be product-specific

    To set attributes on a product, use the `attr` attribute:

        product.attr.weight = 125
    """

    def __setstate__(self, state):
        self.__dict__ = state
        self.initialised = False

    def __init__(self, product):
        self.product = product
        self.initialised = False

    def __getattr__(self, name):
        if not name.startswith('_') and not self.initialised:
            values = list(self.get_values().select_related('attribute'))
            for v in values:
                setattr(self, v.attribute.code, v.value)
            self.initialised = True
            return getattr(self, name)
        raise AttributeError(
            _("%(obj)s has no attribute named '%(attr)s'") % {
                'obj': self.product.get_product_class(), 'attr': name})

    def validate_attributes(self):
        for attribute in self.get_all_attributes():
            value = getattr(self, attribute.code, None)
            if value is None:
                if attribute.required:
                    raise ValidationError(
                        _("%(attr)s attribute cannot be blank") %
                        {'attr': attribute.code})
            else:
                try:
                    attribute.validate_value(value)
                except ValidationError, e:
                    raise ValidationError(
                        _("%(attr)s attribute %(err)s") %
                        {'attr': attribute.code, 'err': e})

    def get_values(self):
        return self.product.attribute_values.all()

    def get_value_by_attribute(self, attribute):
        return self.get_values().get(attribute=attribute)

    def get_all_attributes(self):
        return self.product.get_product_class().attributes.all()

    def get_attribute_by_code(self, code):
        return self.get_all_attributes().get(code=code)

    def __iter__(self):
        return iter(self.get_values())

    def save(self):
        for attribute in self.get_all_attributes():
            if hasattr(self, attribute.code):
                value = getattr(self, attribute.code)
                attribute.save_value(self.product, value)


class AbstractProductAttribute(models.Model):
    """
    Defines an attribute for a product class. (For example, number_of_pages for
    a 'book' class)
    """
    product_class = models.ForeignKey(
        'catalogue.ProductClass', related_name='attributes', blank=True,
        null=True, verbose_name=_("Product Class"))
    name = models.CharField(_('Name'), max_length=128)
    code = models.SlugField(
        _('Code'), max_length=128,
        validators=[RegexValidator(
            regex=r'^[a-zA-Z_][0-9a-zA-Z_]*$',
            message=_("Code must match ^[a-zA-Z_][0-9a-zA-Z_]*$"))])

    TYPE_CHOICES = (
        ("text", _("Text")),
        ("integer", _("Integer")),
        ("boolean", _("True / False")),
        ("float", _("Float")),
        ("richtext", _("Rich Text")),
        ("date", _("Date")),
        ("option", _("Option")),
        ("entity", _("Entity")))
    type = models.CharField(
        choices=TYPE_CHOICES, default=TYPE_CHOICES[0][0],
        max_length=20, verbose_name=_("Type"))
    option_group = models.ForeignKey(
        'catalogue.AttributeOptionGroup', blank=True, null=True,
        verbose_name=_("Option Group"),
        help_text=_('Select an option group if using type "Option"'))
    entity_type = models.ForeignKey(
        'catalogue.AttributeEntityType', blank=True, null=True,
        verbose_name=_("Entity Type"),
        help_text=_('Select an entity type if using type "Entity"'))
    required = models.BooleanField(_('Required'), default=False)

    class Meta:
        abstract = True
        ordering = ['code']
        verbose_name = _('Product Attribute')
        verbose_name_plural = _('Product Attributes')

    @property
    def is_option(self):
        return self.type == "option"

    def _validate_text(self, value):
        if not (type(value) == unicode or type(value) == str):
            raise ValidationError(_("Must be str or unicode"))

    def _validate_float(self, value):
        try:
            float(value)
        except ValueError:
            raise ValidationError(_("Must be a float"))

    def _validate_int(self, value):
        try:
            int(value)
        except ValueError:
            raise ValidationError(_("Must be an integer"))

    def _validate_date(self, value):
        if not (isinstance(value, datetime) or isinstance(value, date)):
            raise ValidationError(_("Must be a date or datetime"))

    def _validate_bool(self, value):
        if not type(value) == bool:
            raise ValidationError(_("Must be a boolean"))

    def _validate_entity(self, value):
        if not isinstance(value, get_model('catalogue', 'AttributeEntity')):
            raise ValidationError(
                _("Must be an AttributeEntity model object instance"))
        if not value.pk:
            raise ValidationError(_("Model has not been saved yet"))
        if value.type != self.entity_type:
            raise ValidationError(
                _("Entity must be of type %s" % self.entity_type.name))

    def _validate_option(self, value):
        if not isinstance(value, get_model('catalogue', 'AttributeOption')):
            raise ValidationError(
                _("Must be an AttributeOption model object instance"))
        if not value.pk:
            raise ValidationError(_("AttributeOption has not been saved yet"))
        valid_values = self.option_group.options.values_list('option',
                                                             flat=True)
        if value.option not in valid_values:
            raise ValidationError(
                _("%(enum)s is not a valid choice for %(attr)s") %
                {'enum': value, 'attr': self})

    def get_validator(self):
        DATATYPE_VALIDATORS = {
            'text': self._validate_text,
            'integer': self._validate_int,
            'boolean': self._validate_bool,
            'float': self._validate_float,
            'richtext': self._validate_text,
            'date': self._validate_date,
            'entity': self._validate_entity,
            'option': self._validate_option,
        }

        return DATATYPE_VALIDATORS[self.type]

    def __unicode__(self):
        return self.name

    def save(self, *args, **kwargs):
        super(AbstractProductAttribute, self).save(*args, **kwargs)

    def save_value(self, product, value):
        try:
            value_obj = product.attribute_values.get(attribute=self)
        except get_model('catalogue', 'ProductAttributeValue').DoesNotExist:
            if value is None or value == '':
                return
            model = get_model('catalogue', 'ProductAttributeValue')
            value_obj = model.objects.create(product=product, attribute=self)
        if value is None or value == '':
            value_obj.delete()
            return
        if value != value_obj.value:
            value_obj.value = value
            value_obj.save()

    def validate_value(self, value):
        self.get_validator()(value)

    def is_value_valid(self, value):
        """
        Check whether the passed value is valid for this attribute
        """
        if self.type == 'option':
            valid_values = self.option_group.options.values_list('option',
                                                                 flat=True)
            return value in valid_values
        return True


class AbstractProductAttributeValue(models.Model):
    """
    The "through" model for the m2m relationship between catalogue.Product
    and catalogue.ProductAttribute.
    This specifies the value of the attribute for a particular product

    For example: number_of_pages = 295
    """
    attribute = models.ForeignKey('catalogue.ProductAttribute',
                                  verbose_name=_("Attribute"))
    product = models.ForeignKey(
        'catalogue.Product', related_name='attribute_values',
        verbose_name=_("Product"))
    value_text = models.CharField(
        _('Text'), max_length=255, blank=True, null=True)
    value_integer = models.IntegerField(_('Integer'), blank=True, null=True)
    value_boolean = models.BooleanField(_('Boolean'), blank=True)
    value_float = models.FloatField(_('Float'), blank=True, null=True)
    value_richtext = models.TextField(_('Richtext'), blank=True, null=True)
    value_date = models.DateField(_('Date'), blank=True, null=True)
    value_option = models.ForeignKey(
        'catalogue.AttributeOption', blank=True, null=True,
        verbose_name=_("Value Option"))
    value_entity = models.ForeignKey(
        'catalogue.AttributeEntity', blank=True, null=True,
        verbose_name=_("Value Entity"))

    def _get_value(self):
        return getattr(self, 'value_%s' % self.attribute.type)

    def _set_value(self, new_value):
        if self.attribute.type == 'option' and isinstance(new_value, str):
            # Need to look up instance of AttributeOption
            new_value = self.attribute.option_group.options.get(
                option=new_value)
        setattr(self, 'value_%s' % self.attribute.type, new_value)

    value = property(_get_value, _set_value)

    class Meta:
        abstract = True
        verbose_name = _('Product Attribute Value')
        verbose_name_plural = _('Product Attribute Values')

    def __unicode__(self):
        return u"%s: %s" % (self.attribute.name, self.value)


class AbstractAttributeOptionGroup(models.Model):
    """
    Defines a group of options that collectively may be used as an
    attribute type
    For example, Language
    """
    name = models.CharField(_('Name'), max_length=128)

    def __unicode__(self):
        return self.name

    class Meta:
        abstract = True
        verbose_name = _('Attribute Option Group')
        verbose_name_plural = _('Attribute Option Groups')


class AbstractAttributeOption(models.Model):
    """
    Provides an option within an option group for an attribute type
    Examples: In a Language group, English, Greek, French
    """
    group = models.ForeignKey(
        'catalogue.AttributeOptionGroup', related_name='options',
        verbose_name=_("Group"))
    option = models.CharField(_('Option'), max_length=255)

    def __unicode__(self):
        return self.option

    class Meta:
        abstract = True
        verbose_name = _('Attribute Option')
        verbose_name_plural = _('Attribute Options')


class AbstractAttributeEntity(models.Model):
    """
    Provides an attribute type to enable relationships with other models
    """
    name = models.CharField(_("Name"), max_length=255)
    slug = models.SlugField(
        _("Slug"), max_length=255, unique=False, blank=True)
    type = models.ForeignKey(
        'catalogue.AttributeEntityType', related_name='entities',
        verbose_name=_("Type"))

    def __unicode__(self):
        return self.name

    class Meta:
        abstract = True
        verbose_name = _('Attribute Entity')
        verbose_name_plural = _('Attribute Entities')

    def save(self, *args, **kwargs):
        if not self.slug:
            self.slug = slugify(self.name)
        super(AbstractAttributeEntity, self).save(*args, **kwargs)


class AbstractAttributeEntityType(models.Model):
    """
    Provides the name of the model involved in an entity relationship
    """
    name = models.CharField(_("Name"), max_length=255)
    slug = models.SlugField(
        _("Slug"), max_length=255, unique=False, blank=True)

    def __unicode__(self):
        return self.name

    class Meta:
        abstract = True
        verbose_name = _('Attribute Entity Type')
        verbose_name_plural = _('Attribute Entity Types')

    def save(self, *args, **kwargs):
        if not self.slug:
            self.slug = slugify(self.name)
        super(AbstractAttributeEntityType, self).save(*args, **kwargs)


class AbstractOption(models.Model):
    """
    An option that can be selected for a particular item when the product
    is added to the basket.

    For example,  a list ID for an SMS message send, or a personalised message
    to print on a T-shirt.

    This is not the same as an 'attribute' as options do not have a fixed value
    for a particular item.  Instead, option need to be specified by a customer
    when add the item to their basket.
    """
    name = models.CharField(_("Name"), max_length=128)
    code = models.SlugField(_("Code"), max_length=128, unique=True)

    REQUIRED, OPTIONAL = ('Required', 'Optional')
    TYPE_CHOICES = (
        (REQUIRED, _("Required - a value for this option must be specified")),
        (OPTIONAL, _("Optional - a value for this option can be omitted")),
    )
    type = models.CharField(_("Status"), max_length=128, default=REQUIRED,
                            choices=TYPE_CHOICES)

    class Meta:
        abstract = True
        verbose_name = _("Option")
        verbose_name_plural = _("Options")

    def __unicode__(self):
        return self.name

    def save(self, *args, **kwargs):
        if not self.code:
            self.code = slugify(self.name)
        super(AbstractOption, self).save(*args, **kwargs)

    @property
    def is_required(self):
        return self.type == self.REQUIRED


class MissingProductImage(object):

    """
    Mimics a Django file field by having a name property.

    sorl-thumbnail requires all it's images to be in MEDIA_ROOT. This class
    tries symlinking the default "missing image" image in STATIC_ROOT
    into MEDIA_ROOT for convenience, as that is necessary every time an Oscar
    project is setup. This avoids the less helpful NotFound IOError that would
    be raised when sorl-thumbnail tries to access it.
    """

    def __init__(self, name=None):
        self.name = name if name else settings.OSCAR_MISSING_IMAGE_URL
        media_file_path = os.path.join(settings.MEDIA_ROOT, self.name)
        # don't try to symlink if MEDIA_ROOT is not set (e.g. running tests)
        if settings.MEDIA_ROOT and not os.path.exists(media_file_path):
            self.symlink_missing_image(media_file_path)

    def symlink_missing_image(self, media_file_path):
        static_file_path = find('oscar/img/%s' % self.name)
        if static_file_path is not None:
            try:
                os.symlink(static_file_path, media_file_path)
            except OSError:
                raise ImproperlyConfigured((
                    "Please copy/symlink the "
                    "'missing image' image at %s into your MEDIA_ROOT at %s. "
                    "This exception was raised because Oscar was unable to "
                    "symlink it for you.") % (media_file_path,
                                              settings.MEDIA_ROOT))
            else:
                logging.info((
                    "Symlinked the 'missing image' image at %s into your "
                    "MEDIA_ROOT at %s") % (media_file_path,
                                           settings.MEDIA_ROOT))


class AbstractProductImage(models.Model):
    """
    An image of a product
    """
    product = models.ForeignKey(
        'catalogue.Product', related_name='images', verbose_name=_("Product"))
    original = models.ImageField(
        _("Original"), upload_to=settings.OSCAR_IMAGE_FOLDER, max_length=255)
    caption = models.CharField(
        _("Caption"), max_length=200, blank=True, null=True)

    #: Use display_order to determine which is the "primary" image
    display_order = models.PositiveIntegerField(_("Display Order"), default=0,
        help_text=_("""An image with a display order of
                       zero will be the primary image for a product"""))
    date_created = models.DateTimeField(_("Date Created"), auto_now_add=True)

    class Meta:
        abstract = True
        unique_together = ("product", "display_order")
        ordering = ["display_order"]
        verbose_name = _('Product Image')
        verbose_name_plural = _('Product Images')

    def __unicode__(self):
        return u"Image of '%s'" % self.product

    def is_primary(self):
        """
        Return bool if image display order is 0
        """
        return self.display_order == 0

    def resized_image_url(self, width=None, height=None, **kwargs):
        return self.original.url

    @property
    def fullsize_url(self):
        """
        Returns the URL path for this image.  This is intended
        to be overridden in subclasses that want to serve
        images in a specific way.
        """
        return self.resized_image_url()

    @property
    def thumbnail_url(self):
        return self.resized_image_url()<|MERGE_RESOLUTION|>--- conflicted
+++ resolved
@@ -581,7 +581,6 @@
             rating = float(reviews_sum) / reviews_count
         return rating
 
-<<<<<<< HEAD
     def add_category_from_breadcrumbs(self, breadcrumb):
         from oscar.apps.catalogue.categories import create_from_breadcrumbs
         category = create_from_breadcrumbs(breadcrumb)
@@ -590,12 +589,11 @@
             category=category, product=self)
         temp.save()
     add_category_from_breadcrumbs.alters_data = True
-=======
+
     def has_review_by(self, user):
         if user.is_anonymous():
             return False
         return self.reviews.filter(user=user).exists()
->>>>>>> 032e9302
 
 
 class ProductRecommendation(models.Model):
