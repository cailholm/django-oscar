--- conflicted
+++ resolved
@@ -12,8 +12,6 @@
 ProductAlert = get_model('customer', 'ProductAlert')
 ProductAlertForm = get_class('customer.forms',
                              'ProductAlertForm')
-
-get_product_base_queryset = get_class('catalogue.utils', 'get_product_base_queryset')
 
 
 class ProductDetailView(DetailView):
@@ -86,8 +84,6 @@
         return names
 
 
-<<<<<<< HEAD
-=======
 def get_product_base_queryset():
     """
     Return ``QuerySet`` for product model with related
@@ -109,7 +105,6 @@
     ).all()
 
 
->>>>>>> a1a5c05b
 class ProductCategoryView(ListView):
     """
     Browse products in a given category
