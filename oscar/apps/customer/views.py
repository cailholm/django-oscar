--- conflicted
+++ resolved
@@ -38,15 +38,9 @@
 User = get_user_model()
 
 
-<<<<<<< HEAD
 # =======
 # Account
 # =======
-=======
-class LogoutView(RedirectView):
-    url = reverse_lazy('promotions:home')
-    permanent = False
->>>>>>> 482d8320
 
 
 class AccountSummaryView(RedirectView):
@@ -185,7 +179,7 @@
 
 
 class LogoutView(RedirectView):
-    url = '/'
+    url = reverse_lazy('promotions:home')
     permanent = False
 
     def get(self, request, *args, **kwargs):
@@ -415,12 +409,7 @@
         return ctx
 
 
-<<<<<<< HEAD
-class OrderDetailView(PageTitleMixin, DetailView, PostActionMixin):
-=======
-class OrderDetailView(PostActionMixin, DetailView):
-    """Customer order details"""
->>>>>>> 482d8320
+class OrderDetailView(PageTitleMixin, PostActionMixin, DetailView):
     model = Order
     active_tab = 'orders'
 
@@ -507,12 +496,12 @@
         return order.lines.get(id=self.kwargs['line_id'])
 
     def do_reorder(self, line):
-        self.response = HttpResponseRedirect(reverse('customer:order',
-                                    args=(int(self.kwargs['order_number']),)))
+        self.response = HttpResponseRedirect(
+            reverse('customer:order', args=(int(self.kwargs['order_number']),)))
         basket = self.request.basket
 
-        line_available_to_reorder, reason = line.is_available_to_reorder(basket,
-            self.request.user)
+        line_available_to_reorder, reason = line.is_available_to_reorder(
+            basket, self.request.user)
 
         if not line_available_to_reorder:
             messages.warning(self.request, reason)
