from decimal import Decimal as D
import random
import datetime

from django.db.models import get_model
from django.conf import settings

from oscar.apps.partner import strategy, availability, prices
from oscar.core.loading import get_class
from oscar.apps.offer import models

Basket = get_model('basket', 'Basket')
Free = get_class('shipping.methods', 'Free')
Voucher = get_model('voucher', 'Voucher')
OrderCreator = get_class('order.utils', 'OrderCreator')
OrderTotalCalculator = get_class('checkout.calculators',
                                 'OrderTotalCalculator')
Partner = get_model('partner', 'Partner')
StockRecord = get_model('partner', 'StockRecord')

Product = get_model('catalogue', 'Product')
ProductClass = get_model('catalogue', 'ProductClass')
ProductAttribute = get_model('catalogue', 'ProductAttribute')
ProductAttributeValue = get_model('catalogue', 'ProductAttributeValue')


<<<<<<< HEAD
def create_product(price=None, title=u"Dummy title", 
                   product_class=u"Dummy item class",
                   upc=None, num_in_stock=10, attributes=None, 
                   partner=u"Dummy partner", partner_sku=None,
                   partner_users=[], **kwargs):
=======
def create_stockrecord(product=None, price_excl_tax=None, partner_sku=None,
                       num_in_stock=None, partner_name="Dummy partner",
                       currency=settings.OSCAR_DEFAULT_CURRENCY):
    if product is None:
        product = create_product()
    partner, __ = Partner.objects.get_or_create(
        name=partner_name)
    if not price_excl_tax:
        price_excl_tax = D('9.99')
    if not partner_sku:
        partner_sku = 'sku_%d_%d' % (product.id, random.randint(0, 10000))
    return product.stockrecords.create(
        partner=partner, partner_sku=partner_sku,
        price_currency=currency,
        price_excl_tax=price_excl_tax, num_in_stock=num_in_stock)


def create_stockinfo(record):
    return strategy.StockInfo(
        price=prices.FixedPrice(
            record.price_currency,
            record.price_excl_tax,
            D('0.00')  # Default to no tax
        ),
        availability=availability.DelegateToStockRecord(record),
        stockrecord=record
    )


def create_product(upc=None, title=u"Dummy title",
                   product_class=u"Dummy item class",
                   partner=u"Dummy partner", partner_sku=None, price=None,
                   num_in_stock=None, attributes=None, **kwargs):
>>>>>>> cc57f743
    """
    Helper method for creating products that are used in tests.
    """
    product_class, __ = ProductClass._default_manager.get_or_create(
        name=product_class)
    product = product_class.products.model(
        product_class=product_class,
        title=title, upc=upc, **kwargs)
    if attributes:
        for code, value in attributes.items():
            # Ensure product attribute exists
            product_class.attributes.get_or_create(
                name=code, code=code)
            setattr(product.attr, code, value)
    product.save()

    # Shortcut for creating stockrecord
    if price is not None or partner_sku or num_in_stock is not None:
        create_stockrecord(product, price_excl_tax=price,
                           partner_sku=partner_sku, num_in_stock=num_in_stock)
    return product


<<<<<<< HEAD
        partner, __ = Partner._default_manager.get_or_create(name=partner)
        for user in partner_users:
            partner.users.add(user)
        StockRecord._default_manager.create(
            product=item, partner=partner, partner_sku=partner_sku,
            price_excl_tax=price, num_in_stock=num_in_stock)
    return item
=======
def create_basket(empty=False):
    basket = Basket.objects.create()
    basket.strategy = strategy.Default()
    if not empty:
        product = create_product()
        create_stockrecord(product)
        basket.add_product(product)
    return basket
>>>>>>> cc57f743


def create_order(number=None, basket=None, user=None, shipping_address=None,
                 shipping_method=None, billing_address=None,
                 total=None, **kwargs):
    """
    Helper method for creating an order for testing
    """
    if not basket:
        basket = Basket.objects.create()
        basket.strategy = strategy.Default()
        product = create_product()
        create_stockrecord(
            product, num_in_stock=10, price_excl_tax=D('10.00'))
        basket.add_product(product)
    if not basket.id:
        basket.save()
    if shipping_method is None:
        shipping_method = Free()
    if total is None:
        total = OrderTotalCalculator().calculate(basket, shipping_method)
    order = OrderCreator().place_order(
        order_number=number,
        user=user,
        basket=basket,
        shipping_address=shipping_address,
        shipping_method=shipping_method,
        billing_address=billing_address,
        total=total,
        **kwargs)
    basket.set_as_submitted()
    return order


def create_offer(name="Dummy offer", offer_type="Site",
                 max_basket_applications=None, range=None, condition=None,
                 benefit=None):
    """
    Helper method for creating an offer
    """
    if range is None:
        range = models.Range.objects.create(name="All products range",
                                            includes_all_products=True)
    if condition is None:
        condition = models.Condition.objects.create(
            range=range, type=models.Condition.COUNT, value=1)
    if benefit is None:
        benefit = models.Benefit.objects.create(
            range=range, type=models.Benefit.PERCENTAGE, value=20)
    return models.ConditionalOffer.objects.create(
        name=name,
        offer_type=offer_type,
        condition=condition,
        benefit=benefit,
        max_basket_applications=max_basket_applications)


def create_voucher():
    """
    Helper method for creating a voucher
    """
    voucher = Voucher.objects.create(
        name="Test voucher",
        code="test",
        start_date=datetime.date.today(),
        end_date=datetime.date.today() + datetime.timedelta(days=12))
    voucher.offers.add(create_offer(offer_type='Voucher'))
    return voucher<|MERGE_RESOLUTION|>--- conflicted
+++ resolved
@@ -24,20 +24,16 @@
 ProductAttributeValue = get_model('catalogue', 'ProductAttributeValue')
 
 
-<<<<<<< HEAD
-def create_product(price=None, title=u"Dummy title", 
-                   product_class=u"Dummy item class",
-                   upc=None, num_in_stock=10, attributes=None, 
-                   partner=u"Dummy partner", partner_sku=None,
-                   partner_users=[], **kwargs):
-=======
 def create_stockrecord(product=None, price_excl_tax=None, partner_sku=None,
                        num_in_stock=None, partner_name="Dummy partner",
-                       currency=settings.OSCAR_DEFAULT_CURRENCY):
+                       currency=settings.OSCAR_DEFAULT_CURRENCY,
+                       partner_users=[]):
     if product is None:
         product = create_product()
     partner, __ = Partner.objects.get_or_create(
         name=partner_name)
+    for user in partner_users:
+            partner.users.add(user)
     if not price_excl_tax:
         price_excl_tax = D('9.99')
     if not partner_sku:
@@ -63,8 +59,8 @@
 def create_product(upc=None, title=u"Dummy title",
                    product_class=u"Dummy item class",
                    partner=u"Dummy partner", partner_sku=None, price=None,
-                   num_in_stock=None, attributes=None, **kwargs):
->>>>>>> cc57f743
+                   num_in_stock=None, attributes=None, 
+                   partner_users=None, **kwargs):
     """
     Helper method for creating products that are used in tests.
     """
@@ -82,21 +78,14 @@
     product.save()
 
     # Shortcut for creating stockrecord
-    if price is not None or partner_sku or num_in_stock is not None:
-        create_stockrecord(product, price_excl_tax=price,
-                           partner_sku=partner_sku, num_in_stock=num_in_stock)
+    stockrecord_fields = [price, partner_sku, num_in_stock, partner_users]
+    if any([field is not None for field in stockrecord_fields):
+        create_stockrecord(
+            product, price_excl_tax=price, num_in_stock=num_in_stock,
+            partner_users=partner_users, partner_sku=partner_sku)
     return product
 
 
-<<<<<<< HEAD
-        partner, __ = Partner._default_manager.get_or_create(name=partner)
-        for user in partner_users:
-            partner.users.add(user)
-        StockRecord._default_manager.create(
-            product=item, partner=partner, partner_sku=partner_sku,
-            price_excl_tax=price, num_in_stock=num_in_stock)
-    return item
-=======
 def create_basket(empty=False):
     basket = Basket.objects.create()
     basket.strategy = strategy.Default()
@@ -105,7 +94,6 @@
         create_stockrecord(product)
         basket.add_product(product)
     return basket
->>>>>>> cc57f743
 
 
 def create_order(number=None, basket=None, user=None, shipping_address=None,
