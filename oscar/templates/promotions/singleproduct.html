--- conflicted
+++ resolved
@@ -10,11 +10,7 @@
     <div class="row-fluid">
     	<div class="span3">
     		{% with promotion.product.images.all.0 as image %}
-<<<<<<< HEAD
-    		<div class="image_container">
-=======
     		<div class="image_container"> 
->>>>>>> 140533fc
     			<a href="{{ product.get_absolute_url }}"><img class="thumbnail" src="{{ image.original.url }}" alt="{{ product.get_title }}"></a>
     		</div>    
     		{% endwith %}
@@ -24,11 +20,7 @@
     			{% else %}
     				{% if product.has_stockrecord %} 
     					<h4><span>{{ product.stockrecord.price_incl_tax|currency }}</span></h4>
-<<<<<<< HEAD
-    					<p class="app-ico avaliability instock">{{ product.stockrecord.availability }}</p>
-=======
     					<p class="app-ico avaliability instock">{{ product.stockrecord.availability|truncatewords:2|slice:"-4" }}</p>
->>>>>>> 140533fc
     				{% else %}
     				<p class="app-ico avaliability outstock">Not available</p>
     				<button class="btn">Notify me</button> 
