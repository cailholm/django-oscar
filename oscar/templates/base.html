--- conflicted
+++ resolved
@@ -15,14 +15,11 @@
         {% block favicon %}
             <link rel="shortcut icon" href="{{ STATIC_URL }}oscar/favicon.ico" />
         {% endblock %}
-<<<<<<< HEAD
-=======
-		
+
         {% block mainstylesheet %}
 			<link rel="stylesheet" href="{{ STATIC_URL }}oscar/css/styles.css" />
         {% endblock %}
 		
->>>>>>> 1d9838e9
         {% block extrahead %}{% endblock %}
     </head>
     <body id="{% block body_id %}default{% endblock %}" class="{% block body_class %}default{% endblock %}">
