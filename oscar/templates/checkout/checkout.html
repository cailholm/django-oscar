{% extends "checkout/layout.html" %}
{% load currency_filters %}

{% block title %}
Checkout | {{ block.super }}
{% endblock %}

{% block header %}
{% endblock header %}

{% block checkout-nav %}
<<<<<<< HEAD
<nav class="checkoutNav">
	<ul class="nav row-fluid">
		<li class="disabled span2">
			<h3>1. Basket</h3>
		</li>
		<li class="disabled span2">
			<h3>2. Shipping Address</h3>
		</li>
		<li class="active span3">
			<h3>3. Shipping Options</h3>
		</li>
		<li class="disabled span2">
			<h3>4. Payment</h3>
		</li>
		<li class="disabled span2">
			<h3>5. Place Order</h3>
		</li>
	</ul>
</nav>
=======
{% include 'checkout/nav.html' %}
>>>>>>> 098e234f
{% endblock %}

{% block content %}

<<<<<<< HEAD

<!-- <div class="sub-header">
=======
{% block order_contents %}
<div class="sub-header">
>>>>>>> 098e234f
    <h3>Order contents</h3>
</div> -->

<<<<<<< HEAD
<!-- {% block order_contents %}
=======
>>>>>>> 098e234f
<table class="table table-striped table-bordered">
    <tr>
        <th>Product</th>
        <th>Availability</th>
        <th>Quantity</th>
        <th>Unit price excl tax</th>
        <th>Unit price tax</th>
        <th>Line price excl tax</th>
        <th>Line price incl tax</th>
    </tr>
    {% for line in basket.lines.all %}
    <tr>
        <td><a href="{{ line.product.get_absolute_url }}">{{ line.description }}</a></td>
        <td>{{ line.product.stockrecord.availability }}</td>
        <td>{{ line.quantity }}</td>
        <td>{{ line.unit_price_excl_tax|currency }}</td>
        <td>{{ line.unit_tax|currency }}</td>
        <td>{{ line.line_price_excl_tax|currency }}</td>
        <td>{{ line.line_price_incl_tax|currency }}</td>
    </tr>
    {% endfor %}
    {% for discount in basket.discounts %}
    <tr>
        <td colspan="6">{{ discount.name }}</td>
        <td colspan="6">-{{ discount.discount|currency }}</td>
    </tr>
    {% endfor %}
    <tr>
        <td colspan="5">Basket total</td>
        <td>{{ basket.total_excl_tax|currency }}</td>
        <td>{{ basket.total_incl_tax|currency }}</td>
    </tr>
    {% if shipping_total_excl_tax %}
    <tr>
        <td colspan="5">Shipping charge</td>
        <td>{{ shipping_total_excl_tax|currency }}</td>
        <td>{{ shipping_total_incl_tax|currency }}</td>
    </tr>
    {% endif %}
    <tr>
        <td colspan="6">Order total</td>
        <td>{{ order_total_incl_tax|currency }}</td>
    </tr>
</table>
<div class="form-actions">
    <a href="{% url basket:summary %}" class="btn">Edit order contents</a>
</div>
{% endblock order_contents %} -->

{% block shipping_address %}
<div class="sub-header">
    <h3>Shipping address</h3>
</div>
<div class="well well-success">
    <dl>
         <dt>Address</dt>
         <dd>
             {% for field in shipping_address.active_address_fields %}
                 {{ field }}<br/>
             {% endfor %}
         </dd>
         {% if shipping_address.phone_number %}
         <dt>Contact number</dt>
         <dd>{{ shipping_addr.phone_number }}</dd>
         {% endif %}
         {% if shipping_address.notes %}
         <dt>Shipping notes</dt>
         <dd>{{ shipping_addr.notes }}</dd>
         {% endif %} 
     </dl>
     <div class="alert-actions">
         <a href="{% url checkout:shipping-address %}" class="btn">Change shipping address</a>
     </div>
</div>
{% endblock shipping_address %}

{% block shipping_method %}
<div class="sub-header">
    <h3>Shipping method</h3>
</div>

{% if shipping_method %}
<table class="table table-striped table-bordered">
    <thead>
        <tr>
            <th>Method</th>
            <th>Cost</th>
            <th>Description</th>
            <th></th>
        </tr>
    <thead>
    <tbody>
        <tr>
            <td>{{ shipping_method.name }}</td>
            <td>{{ shipping_method.basket_charge_incl_tax|currency }}</td>
            <td>{{ shipping_method.description }}</td>
            <td></td>
    </tbody>
</table>
{% endif %}
{% endblock shipping_method %}

{% block payment_method %}
{% endblock payment_method %}

{% block payment_details %}
{% endblock payment_details %}

{% block place_order %}
{% endblock place_order %}


{% endblock content %}
<|MERGE_RESOLUTION|>--- conflicted
+++ resolved
@@ -9,47 +9,16 @@
 {% endblock header %}
 
 {% block checkout-nav %}
-<<<<<<< HEAD
-<nav class="checkoutNav">
-	<ul class="nav row-fluid">
-		<li class="disabled span2">
-			<h3>1. Basket</h3>
-		</li>
-		<li class="disabled span2">
-			<h3>2. Shipping Address</h3>
-		</li>
-		<li class="active span3">
-			<h3>3. Shipping Options</h3>
-		</li>
-		<li class="disabled span2">
-			<h3>4. Payment</h3>
-		</li>
-		<li class="disabled span2">
-			<h3>5. Place Order</h3>
-		</li>
-	</ul>
-</nav>
-=======
 {% include 'checkout/nav.html' %}
->>>>>>> 098e234f
 {% endblock %}
 
 {% block content %}
 
-<<<<<<< HEAD
-
-<!-- <div class="sub-header">
-=======
 {% block order_contents %}
 <div class="sub-header">
->>>>>>> 098e234f
     <h3>Order contents</h3>
-</div> -->
+</div>
 
-<<<<<<< HEAD
-<!-- {% block order_contents %}
-=======
->>>>>>> 098e234f
 <table class="table table-striped table-bordered">
     <tr>
         <th>Product</th>
@@ -97,7 +66,7 @@
 <div class="form-actions">
     <a href="{% url basket:summary %}" class="btn">Edit order contents</a>
 </div>
-{% endblock order_contents %} -->
+{% endblock order_contents %}
 
 {% block shipping_address %}
 <div class="sub-header">
