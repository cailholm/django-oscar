--- conflicted
+++ resolved
@@ -21,11 +21,7 @@
 
 {% block dashboard_content %}
 <div class="sub-header">
-<<<<<<< HEAD
-	<h2>{{ queryset_description }}</h2>
-=======
     <h2>{{ queryset_description }}</h2>
->>>>>>> ee325d50
 </div>
 {% if user_list.count %}
 <form action="." method="post">
