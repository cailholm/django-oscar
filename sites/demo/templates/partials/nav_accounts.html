--- conflicted
+++ resolved
@@ -1,35 +1,9 @@
 {% load i18n %}
+{% load url from future %}
 
 <div class="navbar navbar-static-top accounts">
     <div class="navbar-inner">
         <div class="container-fluid">
-<<<<<<< HEAD
-            {% if LANGUAGES|length > 1 %}
-                <form id="language_selector" class="pull-left navbar-form" action="/i18n/setlang/" method="post">
-                    {% csrf_token %}
-                    <select name="language">
-                        {% for language in LANGUAGES %}
-                        <option value="{{ language.0 }}" {% if LANGUAGE_CODE == language.0 %}selected="selected"{% endif %}>{{ language.1 }}</option>
-                        {% endfor %}
-                    </select>
-                    <button class="btn" type="submit">Go</button>
-                </form>
-            {% endif %}
-            <ul class="nav pull-right">
-                {% if user.is_authenticated %}
-                    <li>
-                        <a href="{% url customer:summary %}">{% trans "Account" %}</a>
-                    </li>
-                    <li>
-                        <a href="{% url customer:notifications-inbox %}">
-                            {% trans "Notifications" %}
-                            {% if num_unread_notifications > 0 %}
-                                <span class="label label-important">{{ num_unread_notifications }}</span>
-                            {% endif %}</a>
-                    </li>
-                    {% if user.is_staff %}
-                        <li class="hidden-phone"><a href="{% url dashboard:index %}">{% trans "Dashboard" %}</a></li>
-=======
             {# This is used in mobile view #}
             <a class="btn btn-navbar" data-toggle="collapse" data-target=".account-collapse">
                 <span class="icon-bar"></span>
@@ -49,12 +23,13 @@
                             </select>
                             <button class="btn" type="submit">{% trans "Go" %}</button>
                         </form>
->>>>>>> 129cf575
                     {% endif %}
-                    <li><a href="{% url customer:logout %}">{% trans "Logout" %}</a></li>
+                {% comment %}
+                    <li><a href="{% url "customer:logout" %}">{% trans "Logout" %}</a></li>
                 {% else %}
-                    <li><a href="{% url customer:login %}">{% trans "Login or register" %}</a></li>
+                    <li><a href="{% url "customer:login" %}">{% trans "Login or register" %}</a></li>
                 {% endif %}
+                {% endcomment %}
             </ul>
         </div>
     </div>
